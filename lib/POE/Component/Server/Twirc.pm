--- conflicted
+++ resolved
@@ -503,30 +503,16 @@
 sub _net_twitter_opts {
     my $self = shift;
 
-<<<<<<< HEAD
-    my %defaults = (
+    my %config = (
         consumer_key         => 'agdvsZFSuZP0AqFJzOJtgA',
         consumer_secret      => 'PQQN2cNvQpwo6fnkg0YYjrmPOI97ICLTNS0YZn0bU',
-=======
-    my %config = (
         traits               => [qw/API::REST InflateObjects/],
->>>>>>> 747a9bb2
         useragent_class      => 'LWP::UserAgent::POE',
         useragent            => "twirc/$VERSION",
         decode_html_entities => 1,
         %{ $self->twitter_args },
     );
 
-<<<<<<< HEAD
-    my %config = %{ $self->twitter_args };
-    foreach my $key ( keys %defaults ) {
-        $config{$key} = defined($config{$key}) ? 
-            $config{$key} : $defaults{$key}
-    }
-
-    my @traits = qw/API::REST OAuth InflateObjects/;
-=======
->>>>>>> 747a9bb2
     foreach my $plugin (@{$self->plugins}){
         if ($plugin->can('plugin_traits')) {
             push @{ $config{traits} }, $plugin->plugin_traits();
@@ -547,7 +533,7 @@
     $self->_twitter(Net::Twitter->new(
         $self->_net_twitter_opts()
     ));
-    
+
     $self->ircd(
         POE::Component::Server::IRC->spawn(
             config => {
